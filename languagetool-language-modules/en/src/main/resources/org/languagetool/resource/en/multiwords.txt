--- conflicted
+++ resolved
@@ -7228,13 +7228,11 @@
 Eugen Ritter von Böhm-Bawerk	NNP
 Gaston de Chasseloup-Laubat	NNP
 Dino Polska	NNP
-<<<<<<< HEAD
 Saint Helier	NNP
 Nuku'alofa	NNP
 Charlotte Amalie	NNP
 Mata Utu	NNP
 Nay Pyi Taw	NNP
-=======
 Historia Brittonum	NNP
 Chilcotin Country	NNP
 Para-Commando Brigade	NNP
@@ -7294,5 +7292,4 @@
 John Soane	NNP
 Cersei Lannister	NNP
 Jaime Lannister	NNP
-Tywin Lannister	NNP
->>>>>>> 424b2df7
+Tywin Lannister	NNP