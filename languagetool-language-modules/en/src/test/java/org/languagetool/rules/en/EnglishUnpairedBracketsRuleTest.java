/* LanguageTool, a natural language style checker
 * Copyright (C) 2010 Daniel Naber (http://www.languagetool.org)
 * 
 * This library is free software; you can redistribute it and/or
 * modify it under the terms of the GNU Lesser General Public
 * License as published by the Free Software Foundation; either
 * version 2.1 of the License, or (at your option) any later version.
 *
 * This library is distributed in the hope that it will be useful,
 * but WITHOUT ANY WARRANTY; without even the implied warranty of
 * MERCHANTABILITY or FITNESS FOR A PARTICULAR PURPOSE.  See the GNU
 * Lesser General Public License for more details.
 *
 * You should have received a copy of the GNU Lesser General Public
 * License along with this library; if not, write to the Free Software
 * Foundation, Inc., 51 Franklin St, Fifth Floor, Boston, MA  02110-1301
 * USA
 */

package org.languagetool.rules.en;

import org.junit.Before;
import org.junit.Test;
import org.languagetool.JLanguageTool;
import org.languagetool.Languages;
import org.languagetool.TestTools;
import org.languagetool.markup.AnnotatedText;
import org.languagetool.markup.AnnotatedTextBuilder;
import org.languagetool.rules.RuleMatch;
import org.languagetool.rules.TextLevelRule;

import java.io.IOException;
import java.util.Collections;

import static org.junit.Assert.assertEquals;

public class EnglishUnpairedBracketsRuleTest {

  private TextLevelRule rule;
  private JLanguageTool lt;

  @Before
  public void setUp() {
    rule = new EnglishUnpairedBracketsRule(TestTools.getEnglishMessages(), Languages.getLanguageForShortCode("en"));
    lt = new JLanguageTool(Languages.getLanguageForShortCode("en"));
  }

  @Test
  public void testRule() throws IOException {

    // correct sentences:
    assertCorrect("(This is a test sentence).");
    assertCorrect("This is a word 'test'.");
    assertCorrect("This is no smiley: (some more text)");
    assertCorrect("This is a sentence with a smiley :)");
    assertCorrect("This is a sentence with a smiley :(");
    assertCorrect("This is a sentence with a smiley :-)");
    assertCorrect("This is a sentence with a smiley ;-) and so on...");
    assertCorrect("I don't know.");
    assertCorrect("This is the joint presidents' declaration.");
    assertCorrect("The screen is 20\"");
    assertCorrect("The screen is 20\" wide.");
    assertIncorrect("The screen is very\" wide.");
    assertCorrect("This is a [test] sentence...");
    assertCorrect("The plight of Tamil refugees caused a surge of support from most of the Tamil political parties.[90]");
    assertCorrect("This is what he said: \"We believe in freedom. This is what we do.\"");
    assertCorrect("(([20] [20] [20]))");
    
    assertCorrect("He was an ol' man.");
    assertCorrect("'till the end.");
    assertCorrect("jack-o'-lantern");
    assertCorrect("jack o'lantern");
    assertCorrect("sittin' there");
    assertCorrect("Nothin'");
    assertCorrect("ya'");
    assertCorrect("I'm not goin'");
    assertCorrect("y'know");
    assertCorrect("Please find attached Fritz' revisions");
    assertCorrect("You're only foolin' round.");
    assertCorrect("I stayed awake 'till the morning.");
    assertCorrect("under the 'Global Markets' heading");
    assertCorrect("He's an 'admin'.");
    assertCorrect("However, he's still expected to start in the 49ers' next game on Oct.");
    assertCorrect("all of his great-grandfathers' names");
    assertCorrect("Though EES' past profits now are in question");
    assertCorrect("Networks' Communicator and FocusFocus' Conference.");
    assertCorrect("Additional funding came from MegaMags' founders and existing individual investors.");
    assertCorrect("al-Jazā’er");
<<<<<<< HEAD
    // FIXME?: assertCorrect("second Mu’taq and third");
=======
    assertCorrect("second Mu’taq and third");
    assertCorrect("second Mu'taq and third");
>>>>>>> 3bed50ec
    
    assertCorrect("22' N., long. ");
    assertCorrect("11º 22'");
    assertCorrect("11° 22'");
    assertCorrect("11° 22.5'");
    assertCorrect("In case I garbled mine, here 'tis.");
    assertCorrect("It's about three o’clock.");
    assertCorrect("It's about three o'clock.");
    assertCorrect("Rory O’More");
    assertCorrect("Rory O'More");
    assertCorrect("Côte d’Ivoire");
    assertCorrect("Côte d'Ivoire");
    assertCorrect("Colonel d’Aubigni");
    
    
    // test for a case that created a false alarm after disambiguation
    assertCorrect("This is a \"special test\", right?");
    // numerical bullets
    assertCorrect("We discussed this in Chapter 1).");
    assertCorrect("The jury recommended that: (1) Four additional deputies be employed.");
    assertCorrect("We discussed this in section 1a).");
    assertCorrect("We discussed this in section iv).");
    //inches exception shouldn't match " here:
    assertCorrect("In addition, the government would pay a $1,000 \"cost of education\" grant to the schools.");
    assertCorrect("Paradise lost to the alleged water needs of Texas' big cities Thursday.");
    assertCorrect("Kill 'em all!");
    assertCorrect("Puttin' on the Ritz");
    assertCorrect("Dunkin' Donuts");
    assertCorrect("Hold 'em!");
    //some more cases
    assertCorrect("(Ketab fi Isti'mal al-'Adad al-Hindi)");
    assertCorrect("(al-'Adad al-Hindi)");
    assertCorrect("On their 'host' societies.");
    assertCorrect("On their 'host society'.");
    assertCorrect("Burke-rostagno the Richard S. Burkes' home in Wayne may be the setting for the wedding reception for their daughter.");
    assertCorrect("The '49 team was off to a so-so 5-5 beginning");
    assertCorrect("The best reason that can be advanced for the state adopting the practice was the advent of expanded highway construction during the 1920s and '30s.");
    assertCorrect("A Republican survey says Kennedy won the '60 election on the religious issue.");
    assertCorrect("Economy class seats have a seat pitch of 31-33\", with newer aircraft having thinner seats that have a 31\" pitch.");
    assertCorrect("\"02\" will sort before \"10\" as expected so it will have size of 10\".");
    assertCorrect("\"02\" will sort before \"10\" as expected so it will have size of 10\""); // inch symbol is at the sentence end
    assertCorrect("\"02\" will sort before \"10\""); // quotation mark is at the sentence end
    assertCorrect("On their 'host societies'.");
    assertCorrect("On their host 'societies'.");
    assertIncorrect("On their 'host societies.");
    //TODO: ambiguous
    assertCorrect("On their host societies'.");
    assertCorrect("a) item one\nb) item two\nc) item three");
    assertCorrectText("\n\n" +
                      "a) New York\n" +
                      "b) Boston\n");
    assertCorrectText("\n\n" +
                      "A) New York\n" +
                      "B) Boston\n" +
                      "C) Foo\n");
    assertCorrect("This is not so (neither a nor b)");
    assertCorrect("I think that Liszt's \"Forgotten Waltz No.3\" is a hidden masterpiece.");
    assertCorrect("I think that Liszt's \"Forgotten Waltz No. 3\" is a hidden masterpiece.");
    assertCorrect("Turkish distinguishes between dotted and dotless \"I\"s.");
    assertCorrect("It has recognized no \"bora\"-like pattern in his behaviour."); //It's fixed with the new tokenizer

    // incorrect sentences:
    assertIncorrect("(This is a test sentence.");
    assertIncorrect("This is a test with an apostrophe &'.");  
    //FIXME? assertIncorrect("&'");
    //FIXME? assertIncorrect("!'");
    //FIXME: assertIncorrect("What?'");
    assertCorrect("This is not so (neither a nor b");
    assertIncorrect("This is not so (neither a nor b.");
    assertIncorrect("This is not so neither a nor b)");
    assertIncorrect("This is not so neither foo nor bar)");
    assertIncorrect("He is making them feel comfortable all along.\"");
    assertIncorrect("\"He is making them feel comfortable all along.");

    // this is currently considered incorrect... although people often use smileys this way:
    assertCorrect("Some text (and some funny remark :-) with more text to follow");  //TODO: Why is this correct and the next one incorrect?
    assertIncorrect("Some text (and some funny remark :-) with more text to follow!");
    assertCorrect("Some text. This is \"12345\", a number.");
    assertCorrect("Some text.\n\nThis is \"12345\", a number.");
    assertCorrect("Some text. This is 12345\", a number.");  // could be "inch", so no error
    assertCorrect("Some text. This is 12345\", a number.");  // could be "inch", so no error
    assertCorrect("\"When you bring someone,\" he said.\n" +
      "Gibson introduced the short-scale (30.5\") bass in 1961.");  // could be "inch", so no error

    RuleMatch[] matches;
    matches = rule.match(Collections.singletonList(lt.getAnalyzedSentence("(This is a test” sentence.")));
    assertEquals(2, matches.length);
    matches = rule.match(Collections.singletonList(lt.getAnalyzedSentence("This [is (a test} sentence.")));
    assertEquals(3, matches.length);
  }

  private void assertCorrect(String sentence) throws IOException {
    RuleMatch[] matches = rule.match(Collections.singletonList(lt.getAnalyzedSentence(sentence)));
    assertEquals(0, matches.length);
  }

  private void assertCorrectText(String sentences) throws IOException {
    AnnotatedText aText = new AnnotatedTextBuilder().addText(sentences).build();
    RuleMatch[] matches = rule.match(lt.analyzeText(sentences), aText);
    assertEquals(0, matches.length);
  }

  private void assertIncorrect(String sentence) throws IOException {
    RuleMatch[] matches = rule.match(Collections.singletonList(lt.getAnalyzedSentence(sentence)));
    assertEquals(1, matches.length);
  }

  @Test
  public void testMultipleSentences() throws IOException {
    JLanguageTool lt = new JLanguageTool(Languages.getLanguageForShortCode("en"));

    assertEquals(0, getMatches("This is multiple sentence text that contains a bracket: "
                             + "[This is a bracket. With some text.] and this continues.\n", lt));

    assertEquals(0, getMatches("This is multiple sentence text that contains a bracket. "
                             + "(This is a bracket. \n\n With some text.) and this continues.", lt));

    assertEquals(1, getMatches("This is multiple sentence text that contains a bracket: "
                             + "[This is a bracket. With some text. And this continues.\n\n", lt));
  }

  private int getMatches(String input, JLanguageTool lt) throws IOException {
    return lt.check(input).size();
  }

}<|MERGE_RESOLUTION|>--- conflicted
+++ resolved
@@ -86,12 +86,8 @@
     assertCorrect("Networks' Communicator and FocusFocus' Conference.");
     assertCorrect("Additional funding came from MegaMags' founders and existing individual investors.");
     assertCorrect("al-Jazā’er");
-<<<<<<< HEAD
-    // FIXME?: assertCorrect("second Mu’taq and third");
-=======
     assertCorrect("second Mu’taq and third");
     assertCorrect("second Mu'taq and third");
->>>>>>> 3bed50ec
     
     assertCorrect("22' N., long. ");
     assertCorrect("11º 22'");
